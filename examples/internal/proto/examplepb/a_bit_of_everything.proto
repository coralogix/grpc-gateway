--- conflicted
+++ resolved
@@ -196,22 +196,13 @@
 			url: "https://github.com/grpc-ecosystem/grpc-gateway";
 			description: "Find out more about ABitOfEverything";
 		}
-<<<<<<< HEAD
-		example_string: "{\"uuid\": \"0cf361e1-4b44-483d-a159-54dabdf7e814\"}"
-=======
 		example: "{\"uuid\": \"0cf361e1-4b44-483d-a159-54dabdf7e814\"}"
->>>>>>> 0e11f6f8
 	};
 
 	// Nested is nested type.
 	message Nested {
-<<<<<<< HEAD
-		option (grpc.gateway.protoc_gen_swagger.options.openapiv2_schema) = {
-			example_string: "{\"ok\": \"TRUE\"}"
-=======
 		option (grpc.gateway.protoc_gen_openapiv2.options.openapiv2_schema) = {
 			example: "{ \"ok\": \"TRUE\" }"
->>>>>>> 0e11f6f8
 		};
 		// name is nested field.
 		string name = 1;
@@ -286,13 +277,8 @@
 
 // ABitOfEverythingRepeated is used to validate repeated path parameter functionality
 message ABitOfEverythingRepeated {
-<<<<<<< HEAD
-	option (grpc.gateway.protoc_gen_swagger.options.openapiv2_schema) = {
-		example_string: "{\"path_repeated_bool_value\": [true, true, false, true], \"path_repeated_int32_value\": [1, 2, 3]}"
-=======
 	option (grpc.gateway.protoc_gen_openapiv2.options.openapiv2_schema) = {
 		example: "{\"path_repeated_bool_value\": [true, true, false, true], \"path_repeated_int32_value\": [1, 2, 3]}"
->>>>>>> 0e11f6f8
 	};
 
 	// repeated values. they are comma-separated in path
@@ -413,11 +399,7 @@
 			body: "book"
 		};
 	}
-<<<<<<< HEAD
-	rpc Lookup(sub2.IdMessage) returns (ABitOfEverything) {
-=======
 	rpc Lookup(grpc.gateway.examples.internal.proto.sub2.IdMessage) returns (ABitOfEverything) {
->>>>>>> 0e11f6f8
 		option (google.api.http) = {
 			get: "/v1/example/a_bit_of_everything/{uuid}"
 		};
