package runtime

import (
	"context"
	"io"
	"net/http"
	"strings"

	"google.golang.org/grpc/codes"
	"google.golang.org/grpc/grpclog"
	"google.golang.org/grpc/status"
)

// ErrorHandlerFunc is the signature used to configure error handling.
type ErrorHandlerFunc func(context.Context, *ServeMux, Marshaler, http.ResponseWriter, *http.Request, error)

// StreamErrorHandlerFunc is the signature used to configure stream error handling.
type StreamErrorHandlerFunc func(context.Context, error) *status.Status

// RoutingErrorHandlerFunc is the signature used to configure error handling for routing errors.
type RoutingErrorHandlerFunc func(context.Context, *ServeMux, Marshaler, http.ResponseWriter, *http.Request, int)

// HTTPStatusFromCode converts a gRPC error code into the corresponding HTTP response status.
// See: https://github.com/googleapis/googleapis/blob/master/google/rpc/code.proto
func HTTPStatusFromCode(code codes.Code) int {
	switch code {
	case codes.OK:
		return http.StatusOK
	case codes.Canceled:
		return http.StatusRequestTimeout
	case codes.Unknown:
		return http.StatusInternalServerError
	case codes.InvalidArgument:
		return http.StatusBadRequest
	case codes.DeadlineExceeded:
		return http.StatusGatewayTimeout
	case codes.NotFound:
		return http.StatusNotFound
	case codes.AlreadyExists:
		return http.StatusConflict
	case codes.PermissionDenied:
		return http.StatusForbidden
	case codes.Unauthenticated:
		return http.StatusUnauthorized
	case codes.ResourceExhausted:
		return http.StatusTooManyRequests
	case codes.FailedPrecondition:
		// Note, this deliberately doesn't translate to the similarly named '412 Precondition Failed' HTTP response status.
		return http.StatusBadRequest
	case codes.Aborted:
		return http.StatusConflict
	case codes.OutOfRange:
		return http.StatusBadRequest
	case codes.Unimplemented:
		return http.StatusNotImplemented
	case codes.Internal:
		return http.StatusInternalServerError
	case codes.Unavailable:
		return http.StatusServiceUnavailable
	case codes.DataLoss:
		return http.StatusInternalServerError
	}

	grpclog.Infof("Unknown gRPC error code: %v", code)
	return http.StatusInternalServerError
}

// HTTPError uses the mux-configured error handler.
func HTTPError(ctx context.Context, mux *ServeMux, marshaler Marshaler, w http.ResponseWriter, r *http.Request, err error) {
	mux.errorHandler(ctx, mux, marshaler, w, r, err)
}

// DefaultHTTPErrorHandler is the default error handler.
// If "err" is a gRPC Status, the function replies with the status code mapped by HTTPStatusFromCode.
// If otherwise, it replies with http.StatusInternalServerError.
//
<<<<<<< HEAD
// The response body returned by this function is a JSON object,
// which contains a member whose key is "error" and whose value is err.Error().
func DefaultHTTPError(ctx context.Context, mux *ServeMux, marshaler Marshaler, w http.ResponseWriter, r *http.Request, err error) {
	const fallback = `{"error": "failed to marshal error message"}`
=======
// The response body written by this function is a Status message marshaled by the Marshaler.
func DefaultHTTPErrorHandler(ctx context.Context, mux *ServeMux, marshaler Marshaler, w http.ResponseWriter, r *http.Request, err error) {
	// return Internal when Marshal failed
	const fallback = `{"code": 13, "message": "failed to marshal error message"}`
>>>>>>> 0e11f6f8

	s := status.Convert(err)
	pb := s.Proto()

	w.Header().Del("Trailer")
	w.Header().Del("Transfer-Encoding")

<<<<<<< HEAD
	contentType := marshaler.ContentType()
	// Check marshaler on run time in order to keep backwards compatibility
	// An interface param needs to be added to the ContentType() function on
	// the Marshal interface to be able to remove this check
	if typeMarshaler, ok := marshaler.(contentTypeMarshaler); ok {
		pb := s.Proto()
		contentType = typeMarshaler.ContentTypeFromMessage(pb)
	}
=======
	contentType := marshaler.ContentType(pb)
>>>>>>> 0e11f6f8
	w.Header().Set("Content-Type", contentType)

	buf, merr := marshaler.Marshal(pb)
	if merr != nil {
		grpclog.Infof("Failed to marshal error message %q: %v", s, merr)
		w.WriteHeader(http.StatusInternalServerError)
		if _, err := io.WriteString(w, fallback); err != nil {
			grpclog.Infof("Failed to write response: %v", err)
		}
		return
	}

	md, ok := ServerMetadataFromContext(ctx)
	if !ok {
		grpclog.Infof("Failed to extract ServerMetadata from context")
	}

	handleForwardResponseServerMetadata(w, mux, md)

	// RFC 7230 https://tools.ietf.org/html/rfc7230#section-4.1.2
	// Unless the request includes a TE header field indicating "trailers"
	// is acceptable, as described in Section 4.3, a server SHOULD NOT
	// generate trailer fields that it believes are necessary for the user
	// agent to receive.
	var wantsTrailers bool

	if te := r.Header.Get("TE"); strings.Contains(strings.ToLower(te), "trailers") {
		wantsTrailers = true
		handleForwardResponseTrailerHeader(w, md)
		w.Header().Set("Transfer-Encoding", "chunked")
	}

	st := HTTPStatusFromCode(s.Code())
	w.WriteHeader(st)
	if _, err := w.Write(buf); err != nil {
		grpclog.Infof("Failed to write response: %v", err)
	}

	if wantsTrailers {
		handleForwardResponseTrailer(w, md)
	}
<<<<<<< HEAD
=======
}

func DefaultStreamErrorHandler(_ context.Context, err error) *status.Status {
	return status.Convert(err)
>>>>>>> 0e11f6f8
}

// DefaultRoutingErrorHandler is our default handler for routing errors.
// By default http error codes mapped on the following error codes:
//   NotFound -> grpc.NotFound
//   StatusBadRequest -> grpc.InvalidArgument
//   MethodNotAllowed -> grpc.Unimplemented
//   Other -> grpc.Internal, method is not expecting to be called for anything else
func DefaultRoutingErrorHandler(ctx context.Context, mux *ServeMux, marshaler Marshaler, w http.ResponseWriter, r *http.Request, httpStatus int) {
	sterr := status.Error(codes.Internal, "Unexpected routing error")
	switch httpStatus {
	case http.StatusBadRequest:
		sterr = status.Error(codes.InvalidArgument, http.StatusText(httpStatus))
	case http.StatusMethodNotAllowed:
		sterr = status.Error(codes.Unimplemented, http.StatusText(httpStatus))
	case http.StatusNotFound:
		sterr = status.Error(codes.NotFound, http.StatusText(httpStatus))
	}
	mux.errorHandler(ctx, mux, marshaler, w, r, sterr)
}<|MERGE_RESOLUTION|>--- conflicted
+++ resolved
@@ -74,17 +74,10 @@
 // If "err" is a gRPC Status, the function replies with the status code mapped by HTTPStatusFromCode.
 // If otherwise, it replies with http.StatusInternalServerError.
 //
-<<<<<<< HEAD
-// The response body returned by this function is a JSON object,
-// which contains a member whose key is "error" and whose value is err.Error().
-func DefaultHTTPError(ctx context.Context, mux *ServeMux, marshaler Marshaler, w http.ResponseWriter, r *http.Request, err error) {
-	const fallback = `{"error": "failed to marshal error message"}`
-=======
 // The response body written by this function is a Status message marshaled by the Marshaler.
 func DefaultHTTPErrorHandler(ctx context.Context, mux *ServeMux, marshaler Marshaler, w http.ResponseWriter, r *http.Request, err error) {
 	// return Internal when Marshal failed
 	const fallback = `{"code": 13, "message": "failed to marshal error message"}`
->>>>>>> 0e11f6f8
 
 	s := status.Convert(err)
 	pb := s.Proto()
@@ -92,18 +85,7 @@
 	w.Header().Del("Trailer")
 	w.Header().Del("Transfer-Encoding")
 
-<<<<<<< HEAD
-	contentType := marshaler.ContentType()
-	// Check marshaler on run time in order to keep backwards compatibility
-	// An interface param needs to be added to the ContentType() function on
-	// the Marshal interface to be able to remove this check
-	if typeMarshaler, ok := marshaler.(contentTypeMarshaler); ok {
-		pb := s.Proto()
-		contentType = typeMarshaler.ContentTypeFromMessage(pb)
-	}
-=======
 	contentType := marshaler.ContentType(pb)
->>>>>>> 0e11f6f8
 	w.Header().Set("Content-Type", contentType)
 
 	buf, merr := marshaler.Marshal(pb)
@@ -145,13 +127,10 @@
 	if wantsTrailers {
 		handleForwardResponseTrailer(w, md)
 	}
-<<<<<<< HEAD
-=======
 }
 
 func DefaultStreamErrorHandler(_ context.Context, err error) *status.Status {
 	return status.Convert(err)
->>>>>>> 0e11f6f8
 }
 
 // DefaultRoutingErrorHandler is our default handler for routing errors.
